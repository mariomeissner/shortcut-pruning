from argparse import ArgumentError
from typing import Optional, Tuple, Union

import os
import torch
import datasets
from datasets.dataset_dict import DatasetDict
from pathlib import Path
from pytorch_lightning import LightningDataModule
from torch.utils.data import ConcatDataset, DataLoader, Dataset, random_split
from torchvision.datasets import MNIST
from torchvision.transforms import transforms
from transformers.models.auto.tokenization_auto import AutoTokenizer
from transformers import DataCollatorWithPadding
from src.utils.utils import get_logger
from joblib.externals.loky.backend.context import get_context

log = get_logger(__name__)


class HFDataModule(LightningDataModule):
    """
    LightningDataModule for HF Datasets.
    Requires a pre-processed (tokenized, cleaned...) dataset provided within the `data` folder.
    Might require adjustments if your dataset doesn't follow the structure of SNLI or MNLI.

    Pass a (group, set_name) tuple to `dataset_name` if your dataset is part of a group such as glue.
    For example, for MNLI, use ('glue', 'mnli').

    A DataModule implements 5 key methods:
        - prepare_data (things to do on 1 GPU/TPU, not on every GPU/TPU in distributed mode)
        - setup (things to do on every accelerator in distributed mode)
        - train_dataloader (the training dataloader)
        - val_dataloader (the validation dataloader(s))
        - test_dataloader (the test dataloader(s))

    This allows you to share a full dataset without explaining how to download,
    split, transform and process the data.

    Read the docs:
        https://pytorch-lightning.readthedocs.io/en/latest/extensions/datamodules.html
    """

    def __init__(
        self,
        num_labels: int,
        tokenizer_name: str,
        sentence_1_name: str,
        sentence_2_name: str,
        batch_size: int = 64,
        max_length: int = 128,
        num_workers: int = 4,
        pin_memory: bool = False,
    ):
        super().__init__()

        # Explicitly allow tokenizers to parallelize
        os.environ["TOKENIZERS_PARALLELISM"] = "TRUE"

        # this line allows to access init params with 'self.hparams' attribute
        # it also ensures init params will be stored in ckpt
        self.save_hyperparameters(logger=False)

        self.dataset = None
        self.tokenizer = None
        self.collator_fn = None

        self.keep_columns = [
            "idx",
            "input_ids",
            "attention_mask",
            "token_type_ids",
            "labels",
        ]

    @property
    def num_classes(self) -> int:
        return self.hparams.num_labels

    @staticmethod
    def process_data(dataset: DatasetDict, keep_columns, hparams, tokenizer):
        """To be called in setup."""
        log.info("Processing dataset.")
        # Rename label to labels for consistency
        if "label" in dataset.column_names["train"]:
            dataset = dataset.rename_column("label", "labels")

        # Apply tokenization and filter out invalid labels
        fn_kwargs = {
            "sentence_1_name": hparams.sentence_1_name,
            "sentence_2_name": hparams.sentence_2_name,
            "tokenizer": tokenizer,
            "max_length": hparams.max_length,
        }
        dataset = dataset.map(HFDataModule.map_func, batched=True, num_proc=4, fn_kwargs=fn_kwargs)
        dataset = dataset.filter(lambda sample: sample["labels"] != -1)

        # Remove all unnecessary columns
        keep_columns = [column for column in keep_columns if column in dataset["train"].column_names]

        # Set torch format
        dataset.set_format("torch", columns=keep_columns)
        return dataset

    @staticmethod
    def map_func(example_batch, sentence_1_name, sentence_2_name, tokenizer, max_length):
        """To be called by datasets.map"""
        # TODO: Allow support for single sentence
        sents = (example_batch[sentence_1_name], example_batch[sentence_2_name])
        result = tokenizer(*sents, max_length=max_length, truncation="longest_first")
        return result

    def prepare_data(self):
        """
        Required datamodule function.
        We should not assign anything here, so this function simply caches the tokenizer and dataset.
        """
        AutoTokenizer.from_pretrained(self.hparams.tokenizer_name, use_fast=True)
        self.download_dataset()

    def download_dataset(self):
        raise NotImplementedError

    def setup(self, stage: Optional[str] = None):
        """Load data. Set variables: `self.data_train`, `self.data_val`, `self.data_test`.
        This method is called by lightning twice for `trainer.fit()` and `trainer.test()`, so be careful if you do a random split!
        The `stage` can be used to differentiate whether it's called before `trainer.fit()` or `trainer.test()`."""

        if not self.tokenizer:
            self.tokenizer = AutoTokenizer.from_pretrained(self.hparams.tokenizer_name, use_fast=True)

        if not self.collator_fn:
            self.collator_fn = DataCollatorWithPadding(tokenizer=self.tokenizer)

        if not self.dataset:
<<<<<<< HEAD
            self.dataset = datasets.load_dataset(self.hparams.dataset_name, self.hparams.subdataset_name)
            dataset_dict = {"train": self.dataset["train"]}
            if self.hparams.val_subset_name in self.dataset:
                dataset_dict["validation"] = self.dataset[self.hparams.val_subset_name]
            if self.hparams.test_subset_name in self.dataset:
                dataset_dict["test"] = self.dataset[self.hparams.test_subset_name]
            # Rename special subset names, while also getting rid of unwanted subsets
            self.dataset = DatasetDict(dataset_dict)
=======
            self.dataset = self.download_dataset()
>>>>>>> c8832e65
            self.dataset = self.process_data(
                self.dataset,
                self.keep_columns,
                tokenizer=self.tokenizer,
                hparams=self.hparams,
            )

    def train_dataloader(self):
        return DataLoader(
            dataset=self.dataset["train"],
            batch_size=self.hparams.batch_size,
            num_workers=self.hparams.num_workers,
            pin_memory=self.hparams.pin_memory,
            collate_fn=self.collator_fn,
            shuffle=True,
            multiprocessing_context=get_context("loky"),
        )

    def val_dataloader(self):
        return DataLoader(
            dataset=self.dataset["validation"],
            batch_size=self.hparams.batch_size,
            num_workers=self.hparams.num_workers,
            pin_memory=self.hparams.pin_memory,
            collate_fn=self.collator_fn,
            shuffle=False,
            multiprocessing_context=get_context("loky"),
        )

    def test_dataloader(self):
        return DataLoader(
            dataset=self.dataset["test"],
            batch_size=self.hparams.batch_size,
            num_workers=self.hparams.num_workers,
            pin_memory=self.hparams.pin_memory,
            collate_fn=self.collator_fn,
            shuffle=False,
            multiprocessing_context=get_context("loky"),
        )<|MERGE_RESOLUTION|>--- conflicted
+++ resolved
@@ -133,7 +133,6 @@
             self.collator_fn = DataCollatorWithPadding(tokenizer=self.tokenizer)
 
         if not self.dataset:
-<<<<<<< HEAD
             self.dataset = datasets.load_dataset(self.hparams.dataset_name, self.hparams.subdataset_name)
             dataset_dict = {"train": self.dataset["train"]}
             if self.hparams.val_subset_name in self.dataset:
@@ -142,9 +141,6 @@
                 dataset_dict["test"] = self.dataset[self.hparams.test_subset_name]
             # Rename special subset names, while also getting rid of unwanted subsets
             self.dataset = DatasetDict(dataset_dict)
-=======
-            self.dataset = self.download_dataset()
->>>>>>> c8832e65
             self.dataset = self.process_data(
                 self.dataset,
                 self.keep_columns,
